from yamllm.core.parser import parse_yaml_config, YamlLMConfig
from yamllm.memory import ConversationStore, VectorStore
from openai import OpenAI, OpenAIError
<<<<<<< HEAD
from typing import Optional, Dict, Any, Union, Type, List
import os
=======
from typing import Optional, Dict, Any, Callable, TypeVar, cast
import os
import time
from typing import List
>>>>>>> 857b66ed
import logging
import dotenv
import json
from yamllm.tools.utility_tools import WebSearch, Calculator, TimezoneTool, UnitConverter, WeatherTool, WebScraper
import concurrent.futures
from yamllm.providers.factory import ProviderFactory
from yamllm.providers.base import Message, ToolDefinition

# Import provider interfaces
from yamllm.core.providers import BaseProvider, OpenAIProvider, AnthropicProvider


dotenv.load_dotenv()


def setup_logging(config):
    """
    Set up logging configuration for the yamllm application.
    This function configures the logging settings based on the provided configuration.
    It sets the logging level for the 'httpx' and 'urllib3' libraries to WARNING to suppress
    INFO messages, disables propagation to the root logger, and configures the 'yamllm' logger
    with the specified logging level, file handler, and formatter.
    Args:
        config (object): A configuration object that contains logging settings. It should have
                         the following attributes:
                         - logging.level (str): The logging level (e.g., 'DEBUG', 'INFO', 'WARNING', 'ERROR', 'CRITICAL').
                         - logging.file (str): The file path where log messages should be written.
                         - logging.format (str): The format string for log messages.
    Returns:
        logging.Logger: The configured logger for the 'yamllm' application.
    """
    # Set logging level for httpx and urllib3 to WARNING to suppress INFO messages
    logging.getLogger("httpx").setLevel(logging.WARNING)
    logging.getLogger("urllib3").setLevel(logging.WARNING)

    # Disable propagation to root logger
    logging.getLogger('yamllm').propagate = False

    # Get or create yamllm logger
    logger = logging.getLogger('yamllm')
    logger.setLevel(getattr(logging, config.logging.level))

    # Remove any existing handlers
    for handler in logger.handlers[:]:
        logger.removeHandler(handler)

    # Create file handler
    file_handler = logging.FileHandler(config.logging.file)
    formatter = logging.Formatter(config.logging.format)
    file_handler.setFormatter(formatter)
    logger.addHandler(file_handler)

    return logger


class LLM(object):
    """
    Main LLM interface class for YAMLLM.

    This class handles configuration loading and API interactions
    with language models. It serves as a base class for provider-specific
    implementations and supports a provider-agnostic interface.

    Args:
        config_path (str): Path to YAML configuration file
        api_key (str): API key for the LLM service

    Examples:
        >>> llm = LLM(config_path = "config.yaml", api_key = "your-api-key")
        >>> response = llm.query("Hello, world!")
    """
    # Provider mapping
    PROVIDER_MAP = {
        "openai": OpenAIProvider,
        "anthropic": AnthropicProvider,
        # Will add more providers as they're implemented
    }
    
    def __init__(self, config_path: str, api_key: str) -> None:
        """
        Initialize the LLM instance with the given configuration path.

        Args:
            config_path (str): Path to the YAML configuration file
            api_key (str): API key for the LLM service
        """
        # Basic configuration
        self.config_path = config_path
        self.api_key = api_key
        self.config: YamlLMConfig = self.load_config()
        self.logger = setup_logging(self.config)

        # Provider settings
        self.provider_name = self.config.provider.name if not hasattr(self, 'provider') else self.provider
        self.model = self.config.provider.model
        self.base_url = self.config.provider.base_url
        self.extra_settings = getattr(self.config.provider, 'extra_settings', {})

        # Model settings
        self.temperature = self.config.model_settings.temperature
        self.max_tokens = self.config.model_settings.max_tokens
        self.top_p = self.config.model_settings.top_p
        self.stop_sequences = self.config.model_settings.stop_sequences

        # Request settings
        self.request_timeout = self.config.request.timeout
        self.retry_max_attempts = self.config.request.retry.max_attempts
        self.retry_initial_delay = self.config.request.retry.initial_delay
        self.retry_backoff_factor = self.config.request.retry.backoff_factor

        # Context settings
        self.system_prompt = self.config.context.system_prompt
        self.max_context_length = self.config.context.max_context_length

        # Memory settings
        self.memory_enabled = self.config.context.memory.enabled
        self.memory_max_messages = self.config.context.memory.max_messages
        self.session_id = self.config.context.memory.session_id
        self.conversation_db_path = self.config.context.memory.conversation_db
        self.vector_index_path = self.config.context.memory.vector_store.index_path
        self.vector_metadata_path = self.config.context.memory.vector_store.metadata_path
        self.vector_store_top_k = self.config.context.memory.vector_store.top_k

        # Output settings
        self.output_format = self.config.output.format
        self.output_stream = self.config.output.stream

        # Tool settings
        self.tools_enabled = self.config.tools.enabled
        self.tools = self.config.tools.tool_list
        self.tools_timeout = self.config.tools.tool_timeout

        # Safety settings
        self.content_filtering = self.config.safety.content_filtering
        self.max_requests_per_minute = self.config.safety.max_requests_per_minute
        self.sensitive_keywords = self.config.safety.sensitive_keywords

<<<<<<< HEAD
        # Initialize provider client
        self.provider_client = self._initialize_provider()

        # Initialize OpenAI client for embeddings (to be used across providers)
        self.embedding_client = OpenAI(
            api_key=os.environ.get("OPENAI_API_KEY") or self.api_key,
        )
=======
        # Initialize the provider using the factory
        self.provider = ProviderFactory.create_provider(
            provider_name=self.provider_name,
            api_key=self.api_key,
            model=self.model,
            base_url=self.base_url,
            logger=self.logger,
            tools=self.tools,
            tools_enabled=self.tools_enabled
        )

        # For backward compatibility
        self.client = self.provider.client if hasattr(self.provider, 'client') else None
        self.embedding_client = self.provider.embedding_client if hasattr(self.provider, 'embedding_client') else None
>>>>>>> 857b66ed

        # Initialize memory and vector store if enabled
        self.memory = None
        self.vector_store = None
        if self.memory_enabled:
            self._initialize_memory()
            
        # Add real-time keywords for providers that need them
        self.real_time_keywords = [
            # Weather and natural phenomena
            "weather", "forecast", "temperature", "humidity", "precipitation", "rain", "snow", "storm", 
            "hurricane", "tornado", "earthquake", "tsunami", "typhoon", "cyclone", "flood", "drought", 
            "wildfire", "air quality", "pollen", "uv index", "sunrise", "sunset", "climate",
            
            # News and current events
            "news", "headline", "latest", "breaking", "current", "recent", "today", "yesterday",
            "this week", "this month", "ongoing", "developing", "situation", "event", "incident", 
            "announcement", "press release", "update", "coverage", "report", "bulletin", "fixture",
            
            # Sports and entertainment
            "score", "game", "match", "tournament", "championship", "playoff", "standings", 
            "leaderboard", "box office", "premiere", "release", "concert", "performance", 
            "episode", "ratings", "award", "nominations", "season", "show", "event",
            
            # Time-specific queries
            "now", "currently", "present", "moment", "tonight", "this morning", "this afternoon", 
            "this evening", "upcoming", "soon", "shortly", "imminent", "expected", "anticipated", 
            "scheduled", "real-time", "live", "happening", "occurring", "next"
        ]

    def _initialize_provider(self) -> BaseProvider:
        """
        Initialize the provider based on configuration.
        
        Returns:
            BaseProvider: The initialized provider client
        """
        # For direct subclasses like OpenAIGPT, we want to use the specific provider
        provider_name = self.provider.lower()
        provider_class = self.PROVIDER_MAP.get(provider_name)
        
        if not provider_class:
            if provider_name == "openai" or self.__class__.__name__ == "LLM":
                # Default to OpenAI provider for base LLM class or explicit OpenAI provider
                provider_class = OpenAIProvider
            else:
                raise ValueError(f"Unsupported provider: {self.provider}. Supported providers: {', '.join(self.PROVIDER_MAP.keys())}")
        
        # Initialize the provider with our settings
        return provider_class(
            api_key=self.api_key,
            base_url=self.base_url,
            **self.extra_settings
        )

    def _initialize_memory(self):
        """Initialize memory and vector store"""
        self.memory = ConversationStore(db_path=self.conversation_db_path)
        self.vector_store = VectorStore(
            store_path=os.path.dirname(self.vector_index_path)
        )
        if not self.memory.db_exists():
            self.memory.create_db()

    def create_embedding(self, text: str) -> Union[List[float], bytes]:
        """
        Create an embedding for the given text.

        Args:
            text (str): The text to create an embedding for.

        Returns:
            Union[List[float], bytes]: The embedding as a list of floats or bytes.

        Raises:
            Exception: If there is an error creating the embedding.
        """
        try:
<<<<<<< HEAD
            # For OpenAI and compatible providers, use the provider's embedding method
            if hasattr(self.provider_client, 'create_embedding'):
                return self.provider_client.create_embedding(text, "text-embedding-3-small")
            
            # Fallback to OpenAI embeddings for other providers
            response = self.embedding_client.embeddings.create(
=======
            response = self._make_api_call(
                self.embedding_client.embeddings.create,
>>>>>>> 857b66ed
                input=text,
                model="text-embedding-3-small"
            )
            return response.data[0].embedding

        except Exception as e:
            self.logger.error(f"Error creating embedding: {str(e)}")
            raise Exception(f"Error creating embedding: {str(e)}")

    def find_similar_messages(self, query: str, k: int) -> List[Dict[str, Any]]:
        """
        Find messages similar to the query.

        Args:
            query (str): The text to find similar messages for.
            k (int): Number of similar messages to return.

        Returns:
            List[Dict[str, Any]]: List of similar messages with their metadata and similarity scores.
        """
        query_embedding = self.create_embedding(query)
        similar_messages = self.vector_store.search(query_embedding, self.vector_store_top_k)
        return similar_messages

    def load_config(self) -> YamlLMConfig:
        """
        Load configuration from YAML file.

        Returns:
            YamlLMConfig: Parsed configuration.

        Raises:
            FileNotFoundError: If config file is not found.
            ValueError: If config file is empty or could not be parsed.
        """
        if not os.path.exists(self.config_path):
            raise FileNotFoundError(f"Config file not found at path: {self.config_path}")
        return parse_yaml_config(self.config_path)

    def query(self, prompt: str, system_prompt: Optional[str] = None) -> str:
        """
        Send a query to the language model.

        Args:
            prompt (str): The prompt to send to the model.
            system_prompt (Optional[str]): An optional system prompt to provide context.

        Returns:
            str: The response from the language model.

        Raises:
            ValueError: If API key is not initialized or invalid.
            Exception: If there is an error during the query.
        """
        if not self.api_key:
            raise ValueError("API key is not initialized or invalid.")
        try:
            return self.get_response(prompt, system_prompt)
        except Exception as e:
            self.logger.error(f"API error: {str(e)}")
            raise Exception(f"API error: {str(e)}")

    def get_response(self, prompt: str, system_prompt: Optional[str] = None) -> Optional[str]:
        """
        Generates a response from the language model based on the provided prompt and optional system prompt.
        Supports tool calling if tools_enabled is True.

        Args:
            prompt (str): The prompt to send to the model.
            system_prompt (Optional[str]): An optional system prompt for context.

        Returns:
            Optional[str]: The response from the language model, or None if streaming is enabled.
        """
        messages = self._prepare_messages(prompt, system_prompt)

        # Prepare tools if enabled
        tools_param = self._prepare_tools() if self.tools_enabled and self.tools else None

        # Generate response based on streaming preference
        if self.output_stream:
            response_text = self._handle_streaming_with_tool_detection(messages, tools_param)
        else:
            response_text = self._handle_non_streaming_response(messages, tools_param)

        # Store conversation in memory
        if response_text:
            self._store_memory(prompt, response_text, self.session_id)

        return None if self.output_stream else response_text

    def _prepare_messages(self, prompt: str, system_prompt: Optional[str] = None) -> List[Dict[str, str]]:
        """
        Prepare messages for the API request.

        Args:
            prompt (str): The user prompt.
            system_prompt (Optional[str]): An optional system prompt.

        Returns:
            List[Dict[str, str]]: Formatted messages for the API request.
        """
        messages = []

        # Add system prompt if provided
        if system_prompt or self.system_prompt:
            messages.append({
                "role": "system",
                "content": system_prompt or self.system_prompt
            })

        # Add memory context if enabled
        if self.memory_enabled:           
            # Get conversation history
            history = self.memory.get_messages(
                session_id=self.session_id, 
                limit=self.memory_max_messages
            )

            # Add history messages
            messages.extend(history)

            # Find similar messages
            similar_context = ""
            try:
                similar_results = self.find_similar_messages(prompt, k=2)
                if similar_results:
                    similar_context = "\nRelevant context from previous conversations:\n" + \
                        "\n".join([f"{m['role']}: {m['content']}" for m in similar_results])
            except Exception as e:
                self.logger.debug(f"Error finding similar messages: {str(e)}")

            # Add current prompt with context
            messages.append({
                "role": "user", 
                "content": f"{prompt}{similar_context}"
            })
        else:
            # Just add the current prompt if memory is disabled
            messages.append({
                "role": "user",
                "content": str(prompt)
            })

        return messages

<<<<<<< HEAD
=======
    def _prepare_standard_completion_params(self, messages):
        """
        Prepare standard completion parameters that should work across providers.

        Args:
            messages (list): Message objects.

        Returns:
            dict: Parameters for API request.
        """
        # Convert messages to the standardized format
        standardized_messages = [
            Message(role=msg["role"], content=msg["content"], name=msg.get("name"))
            for msg in messages
        ]

        return self.provider.prepare_completion_params(
            messages=standardized_messages,
            temperature=self.temperature,
            max_tokens=self.max_tokens,
            top_p=self.top_p,
            stop_sequences=self.stop_sequences
        )

>>>>>>> 857b66ed
    def _prepare_tools(self):
        """
        Prepare tool definitions for the API call.

        Returns:
<<<<<<< HEAD
            list: List of tool definitions in the format expected by the provider
=======
            list: List of standardized tool definitions
>>>>>>> 857b66ed
        """        
        # Map tool names to their respective classes
        tool_classes = {
            "web_search": WebSearch,
            "calculator": Calculator,
            "timezone": TimezoneTool,
            "unit_converter": UnitConverter,
            "weather": WeatherTool,
            "web_scraper": WebScraper
        }

        tool_definitions = []

        for tool_name in self.tools:
            if tool_name not in tool_classes:
                self.logger.warning(f"Tool '{tool_name}' not found in available tools")
                continue

            tool_class = tool_classes[tool_name]

            if tool_name == "weather":
                weather_api_key = os.environ.get("WEATHER_API_KEY")
                if not weather_api_key:
                    raise ValueError("Weather API key not found in environment variable 'WEATHER_API_KEY'")
                tool_instance = tool_class(api_key=weather_api_key)
            else:
                tool_instance = tool_class()

            # Define parameters schema based on the tool
            parameters_schema = self._get_tool_parameters(tool_name)

            # Create a standardized tool definition
            tool_definition = ToolDefinition(
                name=tool_instance.name,
                description=tool_instance.description,
                parameters=parameters_schema
            )

            tool_definitions.append(tool_definition)

        return tool_definitions

    def _get_tool_parameters(self, tool_name):
        """
        Get parameters schema for a specific tool.

        Args:
            tool_name (str): Name of the tool

        Returns:
            dict: Parameters schema for the tool
        """
        # Define parameter schemas for each tool
        tool_parameters = {
            "web_search": {
                "type": "object",
                "properties": {
                    "query": {
                        "type": "string",
                        "description": "The search query to look up"
                    },
                    "max_results": {
                        "type": "integer",
                        "description": "Maximum number of search results to return"
                    }
                },
                "required": ["query"]
            },
            "calculator": {
                "type": "object",
                "properties": {
                    "expression": {
                        "type": "string",
                        "description": "The mathematical expression to evaluate (e.g., '2 + 2', 'sin(0.5)', 'np.log(100)')"
                    }
                },
                "required": ["expression"]
            },
            "timezone": {
                "type": "object",
                "properties": {
                    "time": {
                        "type": "string",
                        "description": "The time to convert (e.g., '2023-04-15 14:30:00')"
                    },
                    "from_tz": {
                        "type": "string",
                        "description": "Source timezone (e.g., 'America/New_York')"
                    },
                    "to_tz": {
                        "type": "string",
                        "description": "Target timezone (e.g., 'Europe/London')"
                    }
                },
                "required": ["time", "from_tz", "to_tz"]
            },
            "unit_converter": {
                "type": "object",
                "properties": {
                    "value": {
                        "type": "number",
                        "description": "The value to convert"
                    },
                    "from_unit": {
                        "type": "string",
                        "description": "Source unit (e.g., 'kg', 'mile', 'celsius')"
                    },
                    "to_unit": {
                        "type": "string",
                        "description": "Target unit (e.g., 'lb', 'km', 'fahrenheit')"
                    }
                },
                "required": ["value", "from_unit", "to_unit"]
            },
            "weather": {
                "type": "object",
                "properties": {
                    "location": {
                        "type": "string",
                        "description": "Location for weather information (e.g., 'New York', 'London')"
                    },
                    "date": {
                        "type": "string",
                        "description": "Date for the weather forecast (e.g., '2023-04-15')"
                    }
                },
                "required": ["location"]
            },
            "web_scraper": {
                "type": "object",
                "properties": {
                    "url": {
                        "type": "string",
                        "description": "The URL to be scraped and summarised"
                    }
                },
                "required": ["url"]
            }
        }

        return tool_parameters.get(tool_name, {"type": "object", "properties": {}})

    def _handle_streaming_with_tool_detection(self, messages, tools_param=None):
        """
        Handle streaming with tool detection.

        First checks if tools are needed with a small preview request, then
        either processes tools or streams the response.

        Args:
            messages (list): List of message objects.
            tools_param (list, optional): Tool definitions.

        Returns:
            str: Response text.
        """
        try:
            # Check for real-time queries that might benefit from tools
            is_real_time_query = False
            last_user_msg = next((m["content"] for m in reversed(messages) if m["role"] == "user"), "")
            
<<<<<<< HEAD
            # Extract just the user's question without any context annotations
            actual_query = last_user_msg.split("\nRelevant context from previous conversations:")[0].strip()
            
            if any(keyword in actual_query.lower() for keyword in self.real_time_keywords) and "web_search" in self.tools:
                is_real_time_query = True
=======
            if tools_param:
                preview_params["tools"] = tools_param
                preview_params["tool_choice"] = "auto"
                
            preview_response = self._make_api_call(
                self.client.chat.completions.create,
                **preview_params
            )
>>>>>>> 857b66ed
            
            if is_real_time_query and tools_param:
                # Use non-streaming for real-time queries
                console = Console()
                console.print("\n[yellow]Using tools to answer this real-time question...[/yellow]")
                return self._handle_non_streaming_response(messages, tools_param)
            
            # For non-real-time queries or if no tools available, make a small preview request
            # to see if tools would be used anyway
            try:
                # Make a low-token request to see if the model will use tools
                params = {
                    "messages": messages,
                    "model": self.model,
                    "temperature": self.temperature,
                    "max_tokens": 10,  # Just enough to detect tool usage
                    "top_p": self.top_p,
                    "stop_sequences": self.stop_sequences if self.stop_sequences else None
                }
                
                if tools_param:
                    params["tools"] = tools_param
                    
                # Use the provider client to make the request
                preview_response = self.provider_client.get_completion(**params)
                
                # Check if the model wants to use tools - this is provider-specific
                tool_calls = []
                if self.provider.lower() == "openai" and tools_param:
                    if hasattr(preview_response.choices[0].message, "tool_calls"):
                        tool_calls = preview_response.choices[0].message.tool_calls
                elif self.provider.lower() == "anthropic" and tools_param:
                    tool_calls = preview_response.get("tool_calls", [])
                
                if tool_calls:
                    # Model wants to use tools, use non-streaming
                    console = Console()
                    console.print("\n[yellow]Using tools to answer this question...[/yellow]")
                    return self._handle_non_streaming_response(messages, tools_param)
                else:
                    # Model doesn't need tools, use streaming
                    return self._handle_streaming_response(messages)
            except Exception as e:
                self.logger.warning(f"Preview request failed: {str(e)}")
                # Fall back to streaming without tool detection
                return self._handle_streaming_response(messages)
<<<<<<< HEAD
                
        except Exception as e:
            self.logger.warning(f"Tool detection request failed: {str(e)}")
=======
              
        except Exception as e:
            self.logger.warning(f"Streaming with tool detection failed: {str(e)}")
            # Fall back to streaming without tool detection
>>>>>>> 857b66ed
            return self._handle_streaming_response(messages)

    def _handle_streaming_response(self, messages):
        """
        Handle streaming response from the model.

        Args:
            messages (list): List of message objects

        Returns:
            str: Concatenated response text
        """
        try:
<<<<<<< HEAD
            # Use the provider client to get a streaming response
            response = self.provider_client.get_streaming_completion(
                messages=messages,
                model=self.model,
                temperature=self.temperature,
                max_tokens=self.max_tokens,
                top_p=self.top_p,
                stop_sequences=self.stop_sequences if self.stop_sequences else None
=======
            # Convert messages to the standardized format
            standardized_messages = [
                Message(role=msg["role"], content=msg["content"], name=msg.get("name"))
                for msg in messages
            ]

            # Get parameters for the API request
            params = self._prepare_standard_completion_params(messages)

            params["stream"] = True
            
            response = self._make_api_call(
                self.client.chat.completions.create,
                **params
>>>>>>> 857b66ed
            )
            
            console = Console()
            response_text = ""
            print()
            
            # Handle the streaming response based on the provider
            if self.provider.lower() == "openai":
                with Live(console=console, refresh_per_second=10) as live:
                    for chunk in response:
                        if hasattr(chunk.choices[0], "delta") and chunk.choices[0].delta.content:
                            response_text += chunk.choices[0].delta.content
                            md = Markdown(f"\nAI: {response_text}", style="green")
                            live.update(md)
            elif self.provider.lower() == "anthropic":
                with Live(console=console, refresh_per_second=10) as live:
                    for line in response:
                        if line:
                            try:
                                chunk = json.loads(line.decode('utf-8').strip())
                                if chunk.get("type") == "content_block_delta" and chunk.get("delta", {}).get("text"):
                                    response_text += chunk["delta"]["text"]
                                    md = Markdown(f"\nAI: {response_text}", style="green")
                                    live.update(md)
                            except Exception as e:
                                self.logger.debug(f"Error parsing streaming chunk: {str(e)}")
            else:
                # Generic fallback for other providers
                with Live(console=console, refresh_per_second=10) as live:
                    for chunk in response:
                        chunk_text = self._extract_text_from_chunk(chunk)
                        if chunk_text:
                            response_text += chunk_text
                            md = Markdown(f"\nAI: {response_text}", style="green")
                            live.update(md)
            
            return response_text
<<<<<<< HEAD
            
=======

>>>>>>> 857b66ed
        except Exception as e:
            self.logger.error(f"Streaming error: {str(e)}")
            raise Exception(f"Error getting streaming response: {str(e)}")
            
    def _extract_text_from_chunk(self, chunk):
        """Extract text from a streaming chunk based on provider-specific format."""
        if self.provider.lower() == "openai":
            if hasattr(chunk.choices[0], "delta") and chunk.choices[0].delta.content:
                return chunk.choices[0].delta.content
        elif self.provider.lower() == "anthropic":
            try:
                if isinstance(chunk, bytes):
                    chunk = json.loads(chunk.decode('utf-8').strip())
                if chunk.get("type") == "content_block_delta" and chunk.get("delta", {}).get("text"):
                    return chunk["delta"]["text"]
            except Exception:
                pass
        
        # If we can't extract text in any known way, return empty string
        return ""

    def _handle_non_streaming_response(self, messages, tools_param=None):
        """
        Handle non-streaming response from the model, with optional tool calling.

        Args:
            messages (list): List of message objects.
            tools_param (list, optional): Tool definitions.

        Returns:
            str: Response text.
        """
<<<<<<< HEAD
        try:
            # Check for real-time queries that might benefit from direct tool execution
            is_real_time_query = False
            last_user_msg = next((m["content"] for m in reversed(messages) if m["role"] == "user"), "")
            
            # Extract just the user's question without any context annotations
            actual_query = last_user_msg.split("\nRelevant context from previous conversations:")[0].strip()
            
            if any(keyword in actual_query.lower() for keyword in self.real_time_keywords) and "web_search" in self.tools:
                is_real_time_query = True
=======

        try:            
            # Prepare API call parameters
            completion_params = self._prepare_standard_completion_params(messages)
>>>>>>> 857b66ed
            
            if is_real_time_query and tools_param and self.tools_enabled:
                # Directly execute web search for real-time queries
                console = Console()
                console.print("\n[yellow]Using tools to answer this real-time question...[/yellow]")
                
<<<<<<< HEAD
                # Create a web search directly
                web_search = WebSearch()
                web_search_args = {
                    "query": actual_query,
                    "max_results": 5
                }
=======
            response = self._make_api_call(
                self.client.chat.completions.create,
                **completion_params
            )
                       
            # Check if the model wants to use a tool
            if tools_param and hasattr(response.choices[0].message, "tool_calls") and response.choices[0].message.tool_calls:
                return self._process_tool_calls(messages, response.choices[0].message)
            else:
                response_text = response.choices[0].message.content
>>>>>>> 857b66ed
                
                console.print("\n[bold yellow]Tool Call Requested:[/bold yellow]")
                console.print("[yellow]Function:[/yellow] web_search")
                console.print(f"[yellow]Arguments:[/yellow] {json.dumps(web_search_args)}")
                
                # Execute the search
                search_results = web_search.execute(**web_search_args)
                
                # Display a short version of the result
                result_str = str(search_results)
                if len(result_str) > 200:
                    display_result = result_str[:200] + "..."
                else:
                    display_result = result_str
                console.print(f"[yellow]Result:[/yellow] {display_result}")
                
                # Convert search results to a readable format
                readable_results = ""
                if isinstance(search_results, dict) and "results" in search_results:
                    for i, result in enumerate(search_results.get("results", [])[:3]):
                        readable_results += f"Source {i+1}: {result.get('title', 'No title')}\n"
                        readable_results += f"Summary: {result.get('snippet', 'No information')}\n\n"
                
                # Create a new message with the search results
                user_msg_with_results = f"{actual_query}\n\nHere are some search results I found:\n\n{readable_results}\n\nPlease summarize this information in a helpful, conversational way."
                
                # Replace the last user message with our enhanced version
                for i in range(len(messages)-1, -1, -1):
                    if messages[i]["role"] == "user":
                        messages[i]["content"] = user_msg_with_results
                        break
                
                # Send a new request without tools to get a response based on the search results
                try:
                    response = self.provider_client.get_completion(
                        messages=messages,
                        model=self.model,
                        temperature=self.temperature,
                        max_tokens=self.max_tokens,
                        top_p=self.top_p,
                        stop_sequences=self.stop_sequences if self.stop_sequences else None
                    )
                    
                    # Get the response text based on the provider
                    if self.provider.lower() == "openai":
                        response_text = response.choices[0].message.content
                    elif self.provider.lower() == "anthropic":
                        response_text = response.get("content", [{"text": "No response generated."}])[0]["text"]
                    else:
                        response_text = str(response)
                    
                    # Display the response
                    if any(marker in response_text for marker in ['###', '```', '*', '_', '-']):
                        md = Markdown("\nAI:" + response_text, style="green")
                        console.print(md)
                    else:
                        console.print("\nAI:" + response_text, style="green")
                    
                    return response_text
                except Exception as e:
                    self.logger.warning(f"Final response generation failed: {str(e)}")
                    # Create a direct response using the search results
                    if readable_results:
                        response_text = f"Based on my search for '{actual_query}', I found:\n\n{readable_results}\n\nI couldn't generate a summary, but these are the relevant search results."
                    else:
                        response_text = f"I tried to search for information about '{actual_query}', but couldn't find relevant results or generate a summary. Could you try rephrasing your question?"
                    
                    console.print("\nAI:" + response_text, style="green")
                    return response_text
            
            # For non-real-time queries or providers without special handling
            # Use the provider client to get a completion
            response = self.provider_client.get_completion(
                messages=messages,
                model=self.model,
                temperature=self.temperature,
                max_tokens=self.max_tokens,
                top_p=self.top_p,
                stop_sequences=self.stop_sequences if self.stop_sequences else None,
                tools=tools_param
            )
            
            # Check if the model wants to use tools - this is provider-specific
            if self.provider.lower() == "openai" and tools_param:
                if hasattr(response.choices[0].message, "tool_calls") and response.choices[0].message.tool_calls:
                    return self._process_tool_calls(messages, response.choices[0].message)
            elif self.provider.lower() == "anthropic" and tools_param:
                if "tool_calls" in response:
                    # Format the Anthropic tool calls to our standard format
                    tool_calls = self.provider_client.format_tool_calls(response.get("tool_calls", []))
                    # Process the tool calls with our standard method
                    return self._process_tool_calls(messages, {"content": response.get("content", ""), "tool_calls": tool_calls})
            
            # Get the response text based on the provider
            if self.provider.lower() == "openai":
                response_text = response.choices[0].message.content
            elif self.provider.lower() == "anthropic":
                response_text = response.get("content", [{"text": "No response generated."}])[0]["text"]
            else:
                response_text = str(response)
            
            # Display the response
            console = Console()
            if any(marker in response_text for marker in ['###', '```', '*', '_', '-']):
                md = Markdown("\nAI:" + response_text, style="green")
                console.print(md)
            else:
                console.print("\nAI:" + response_text, style="green")
            
            return response_text
                
        except Exception as e:
            self.logger.error(f"Non-streaming error: {str(e)}")
            raise Exception(f"Error getting non-streaming response: {str(e)}")

    def _process_tool_calls(self, messages, model_message, max_iterations=5):
        """
        Process tool calls from the model and get the final response.
<<<<<<< HEAD
        
=======

>>>>>>> 857b66ed
        Args:
            messages (list): List of message objects.
            model_message: The model's message containing tool calls.
            max_iterations (int): Maximum number of tool call iterations.

        Returns:
            str: Final response text.
        """
<<<<<<< HEAD
        if max_iterations <= 0:
            return "Maximum tool call iterations reached. Unable to complete the request."
            
        console = Console()
        console.print("\n[bold yellow]Tool Call Requested:[/bold yellow]")
        
        # Ensure content is never null
        message_content = model_message.content if hasattr(model_message, "content") else model_message.get("content", "")
        
        # Format the tool calls to a standardized format
        if hasattr(model_message, "tool_calls"):
            tool_calls = self.provider_client.format_tool_calls(model_message.tool_calls)
        else:
            tool_calls = model_message.get("tool_calls", [])
        
        # Add the assistant's message with tool calls to conversation
        messages.append({
            "role": "assistant",
            "content": message_content,
            "tool_calls": tool_calls
        })
        
        # Process each tool call
        for tool_call in tool_calls:
            function_name = tool_call.get("function", {}).get("name")
            function_args_str = tool_call.get("function", {}).get("arguments")
            tool_call_id = tool_call.get("id")
            
            try:
                function_args = json.loads(function_args_str)
            except (json.JSONDecodeError, TypeError):
                function_args = {}
                
            console.print(f"[yellow]Function:[/yellow] {function_name}")
            console.print(f"[yellow]Arguments:[/yellow] {function_args_str}")
            
            # Execute the tool
            tool_result = self._execute_tool(function_name, function_args)
            
            # Format the result for display (truncated if too long)
            result_str = str(tool_result)
            if len(result_str) > 200:
                display_result = result_str[:200] + "..."
            else:
                display_result = result_str
                
            console.print(f"[yellow]Result:[/yellow] {display_result}")
            
            # Add the tool result to conversation with formatting instructions
            tool_content = json.dumps(tool_result) if isinstance(tool_result, (list, dict)) else str(tool_result)
            
            # Add to messages
            tool_result_msg = {
                "role": "tool",
                "tool_call_id": tool_call_id,
                "content": tool_content,
                "name": function_name  # For Anthropic compatibility
            }
            
            messages.append(tool_result_msg)
            
            # For web search, add instructions for formatting
            if function_name == "web_search":
                messages.append({
                    "role": "user",
                    "content": "Please summarize these search results in a natural, conversational way. Highlight the most important points and present them as if you're having a conversation with me."
                })
        
        # Get the next response from the model
        try:
            # Use the provider client to get a completion
            next_response = self.provider_client.get_completion(
                messages=messages,
                model=self.model,
                temperature=self.temperature,
                max_tokens=self.max_tokens,
                top_p=self.top_p,
                stop_sequences=self.stop_sequences if self.stop_sequences else None,
                tools=self._prepare_tools() if self.tools_enabled and self.tools else None
            )
            
            # Check if we need more tool calls - provider-specific handling
            if self.provider.lower() == "openai":
                if hasattr(next_response.choices[0].message, "tool_calls") and next_response.choices[0].message.tool_calls:
                    # Recursive call for next round of tool calls
                    return self._process_tool_calls(messages, next_response.choices[0].message, max_iterations - 1)
            elif self.provider.lower() == "anthropic":
                if "tool_calls" in next_response:
                    # Format the Anthropic tool calls to our standard format
                    tool_calls = self.provider_client.format_tool_calls(next_response.get("tool_calls", []))
                    if tool_calls:
                        # Process the tool calls with our standard method
                        return self._process_tool_calls(messages, {"content": next_response.get("content", ""), "tool_calls": tool_calls}, max_iterations - 1)
=======
        # Convert messages to the standardized format
        standardized_messages = [
            Message(role=msg["role"], content=msg["content"], name=msg.get("name"))
            for msg in messages
        ]

        # Define a function to execute tools that will be passed to the provider
        def execute_tool_func(tool_name, tool_args):
            return self._execute_tool(tool_name, tool_args)

        # Use the provider's implementation
        try:
            # For Google, filter out any messages with null content
            if self.provider == 'google':
                clean_messages = [m for m in messages if m.get("content") is not None]
                for i, m in enumerate(clean_messages):
                    # Ensure content is always a string, never None
                    if m.get("content") is None:
                        clean_messages[i]["content"] = ""
                    
                params = self._prepare_standard_completion_params(clean_messages)
            else:
                params = self._prepare_standard_completion_params(messages)
                
            next_response = self._make_api_call(
                self.client.chat.completions.create,
                **params
            )
>>>>>>> 857b66ed
            
            # We have our final text response - extract based on provider
            if self.provider.lower() == "openai":
                response_text = next_response.choices[0].message.content
            elif self.provider.lower() == "anthropic":
                response_text = next_response.get("content", [{"text": "No response generated."}])[0]["text"]
            else:
                response_text = str(next_response)
            
            # Display the final response
            if any(marker in response_text for marker in ['###', '```', '*', '_', '-']):
                md = Markdown("\nAI:" + response_text, style="green")
                console.print(md)
            else:
                console.print("\nAI:" + response_text, style="green")
                
            return response_text
                
        except Exception as e:
            self.logger.error(f"Error processing tool calls: {str(e)}")
<<<<<<< HEAD
            
            # Attempt to create a direct response based on the tool results
            try:
                # Collect the tool results we already have
                tool_results_summary = ""
                for msg in messages:
                    if msg.get("role") == "tool" and msg.get("content"):
                        tool_name = msg.get("name", "unknown tool")
                        
                        # Format the result information
                        if tool_name == "web_search":
                            # Parse the search results
                            try:
                                search_data = json.loads(msg.get("content"))
                                tool_results_summary += "\nSearch results:\n"
                                
                                if isinstance(search_data, dict) and "results" in search_data:
                                    for i, result in enumerate(search_data.get("results", [])[:3]):
                                        tool_results_summary += f"- {result.get('title', 'No title')}: {result.get('snippet', 'No information')}\n"
                            except Exception:
                                tool_results_summary += f"\n{tool_name} results: {msg.get('content')[:200]}...\n"
                        else:
                            tool_results_summary += f"\n{tool_name} results: {msg.get('content')[:200]}...\n"
                
                # Create a helpful response
                response_text = (
                    f"I found some information for you, but encountered a technical issue when trying to formulate a complete response. "
                    f"Here's what I found:{tool_results_summary}\n\n"
                    f"Could you please ask your question again or try a different approach?"
                )
                
                console.print("\nAI:" + response_text, style="green")
                return response_text
                
            except Exception:
                # If even our fallback fails, return a generic message
                response_text = "I encountered a technical issue while processing the tool results. Please try your question again or phrase it differently."
                console.print("\nAI:" + response_text, style="green")
                return response_text
=======
            raise Exception(f"Error processing tool calls: {str(e)}")
>>>>>>> 857b66ed

    def _execute_tool(self, tool_name, tool_args):
        """
        Execute a tool with the provided arguments.

        Args:
            tool_name (str): Name of the tool to execute
            tool_args (dict): Arguments for the tool

        Returns:
            Any: The result of the tool execution
        """
        # Map tool names to their respective classes
        tool_classes = {
            "web_search": WebSearch,
            "calculator": Calculator,
            "timezone": TimezoneTool,
            "unit_converter": UnitConverter,
            "weather": WeatherTool,
            "web_scraper": WebScraper
        }

        if tool_name not in tool_classes:
            return f"Error: Tool '{tool_name}' not found"

        # Initialize the tool
        try:
            if tool_name == "weather":
                weather_api_key = os.environ.get("WEATHER_API_KEY")
                if not weather_api_key:
                    return "Error: WEATHER_API_KEY not set"
                tool = tool_classes[tool_name](api_key=weather_api_key)
            else:
                tool = tool_classes[tool_name]()

            # Execute the tool with timeout
            with concurrent.futures.ThreadPoolExecutor() as executor:
                future = executor.submit(tool.execute, **tool_args)
                try:
                    result = future.result(timeout=self.tools_timeout)
                    return result
                except concurrent.futures.TimeoutError:
                    return f"Error: Tool execution timed out after {self.tools_timeout} seconds"

        except Exception as e:
            self.logger.error(f"Error executing tool '{tool_name}': {str(e)}")
            return f"Error executing tool: {str(e)}"

    def _store_memory(self, prompt: str, response_text: str, session_id: str, tool_interactions=None) -> None:
        """
        Store the conversation in memory.

        Args:
            prompt (str): User's prompt
            response_text (str): Model's response
            session_id (str): Session ID for the conversation
            tool_interactions (list, optional): List of tool interactions
        """
        if not self.memory_enabled:
            return

        try:
            # Store user message
            message_id = self.memory.add_message(
                session_id=session_id, 
                role="user", 
                content=prompt
            )
            prompt_embedding = self.create_embedding(prompt)
            self.vector_store.add_vector(
                vector=prompt_embedding,
                message_id=message_id,
                content=prompt,
                role="user"
            )

            # Store assistant response 
            response_id = self.memory.add_message(
                session_id=session_id, 
                role="assistant", 
                content=response_text
            )
            response_embedding = self.create_embedding(response_text)
            self.vector_store.add_vector(
                vector=response_embedding,
                message_id=response_id,
                content=response_text,
                role="assistant"
            )

            # Store tool interactions if provided
            if tool_interactions:
                for interaction in tool_interactions:
                    self.memory.add_message(
                        session_id=session_id,
                        role="tool",
                        content=json.dumps(interaction)
                    )

        except Exception as e:
            self.logger.error(f"Error storing memory: {str(e)}")
    
    # Define a type variable for the return type
    T = TypeVar('T')
    
    def _make_api_call(self, api_func: Callable[..., T], *args: Any, **kwargs: Any) -> T:
        """
        Make an API call with retry and exponential backoff for transient failures.
        
        Args:
            api_func: The API function to call
            *args: Positional arguments to pass to the API function
            **kwargs: Keyword arguments to pass to the API function
            
        Returns:
            The result of the API function call
            
        Raises:
            Exception: If all retry attempts fail
        """
        attempts = 0
        max_attempts = self.retry_max_attempts
        initial_delay = self.retry_initial_delay
        backoff_factor = self.retry_backoff_factor
        last_exception = None
        
        while attempts < max_attempts:
            try:
                return api_func(*args, **kwargs)
            except (ConnectionError, TimeoutError, OpenAIError) as e:
                attempts += 1
                last_exception = e
                
                # If this was the last attempt, re-raise the exception
                if attempts >= max_attempts:
                    self.logger.error(f"API call failed after {max_attempts} attempts: {str(e)}")
                    raise
                
                # Calculate delay with exponential backoff
                delay = initial_delay * (backoff_factor ** (attempts - 1))
                self.logger.warning(f"API call attempt {attempts} failed: {str(e)}. Retrying in {delay} seconds...")
                
                # Sleep before the next attempt
                time.sleep(delay)
        
        # This should never happen, but just in case
        if last_exception:
            raise last_exception
        
        # This line should never be reached but is needed for type checking
        return cast(T, None)

    def update_settings(self, **kwargs: Dict[str, Any]) -> None:
        """
        Update the settings of the instance with the provided keyword arguments.

        Args:
            **kwargs: Keyword arguments where the key is the attribute name
                     and the value is the new value for that attribute.
        """
        for key, value in kwargs.items():
            if hasattr(self, key):
                setattr(self, key, value)

    def print_settings(self) -> None:
        """
        Print the current settings of the LLM in an organized format.
        """
        settings = {
            "Provider Settings": {
                "Provider": self.provider,
                "Model": self.model,
                "Base URL": self.base_url
            },
            "Model Settings": {
                "Temperature": self.temperature,
                "Max Tokens": self.max_tokens,
                "Top P": self.top_p,
                "Stop Sequences": self.stop_sequences
            },
            "Request Settings": {
                "Timeout": self.request_timeout,
                "Max Retry Attempts": self.retry_max_attempts,
                "Initial Retry Delay": self.retry_initial_delay,
                "Retry Backoff Factor": self.retry_backoff_factor
            },
            "Context Settings": {
                "System Prompt": self.system_prompt,
                "Max Context Length": self.max_context_length
            },
            "Memory Settings": {
                "Enabled": self.memory_enabled,
                "Max Messages": self.memory_max_messages,
                "Session ID": self.session_id,
                "Conversation DB Path": self.conversation_db_path,
                "Vector Index Path": self.vector_index_path,
                "Vector Metadata Path": self.vector_metadata_path,
                "Vector Store Top K": self.vector_store_top_k,
            },
            "Output Settings": {
                "Format": self.output_format,
                "Stream": self.output_stream
            },
            "Tool Settings": {
                "Enabled": self.tools_enabled,
                "Tools": self.tools,
                "Timeout": self.tools_timeout
            },
            "Safety Settings": {
                "Content Filtering": self.content_filtering,
                "Max Requests/Minute": self.max_requests_per_minute,
                "Sensitive Keywords": self.sensitive_keywords
            }
        }

        print("\nLLM Configuration Settings:")
        print("=" * 50)
        for category, values in settings.items():
            print(f"\n{category}:")
            print("-" * len(category))
            for key, value in values.items():
                print(f"{key:20}: {value}")

    def __repr__(self) -> str:
        """Return a detailed string representation of the LLM instance."""
        return f"{self.__class__.__name__}(provider='{self.provider}', model='{self.model}')"

    def __str__(self) -> str:
        """Return a human-readable string representation of the LLM instance."""
        return f"{self.__class__.__name__} using {self.provider} {self.model}"

    def __enter__(self):
        """Support context manager interface."""
        return self

    def __exit__(self, exc_type, exc_value, traceback):
        """Clean up resources when exiting context manager."""
        if hasattr(self, 'provider_client'):
            self.provider_client.close()
        if hasattr(self, 'embedding_client'):
            self.embedding_client.close()

    def __bool__(self) -> bool:
        """Return True if the LLM instance is properly initialized with an API key."""
        return bool(self.api_key)


class OpenAIGPT(LLM):
    """
    A class to interact with OpenAI's GPT models.

    Attributes:
        provider_name (str): The name of the provider, set to "openai".

    Methods:
        __init__(config_path: str, api_key: str) -> None:
            Initializes the OpenAIGPT instance with the given configuration path and API key.

    Initializes the OpenAIGPT instance.

    Args:
        config_path (str): The path to the configuration file.
        api_key (str): The API key for accessing OpenAI's services.
    """
    def __init__(self, config_path: str, api_key: str) -> None:
<<<<<<< HEAD
        self.provider = "openai"
=======
        self.provider = "openai"  # Set provider before super() to ensure correct initialization
>>>>>>> 857b66ed
        super().__init__(config_path, api_key)

class DeepSeek(LLM):
    """
    DeepSeek is a subclass of LLM that initializes a connection to the DeepSeek provider.

    Attributes:
        provider_name (str): The name of the provider, set to 'deepseek'.

    Methods:
        __init__(config_path: str, api_key: str) -> None:
            Initializes the DeepSeek instance with the given configuration path and API key.

        Initializes the DeepSeek instance.

        Args:
            config_path (str): The path to the configuration file.
            api_key (str): The API key for authentication.
        """
    def __init__(self, config_path: str, api_key: str) -> None:
<<<<<<< HEAD
        self.provider = 'deepseek'
=======
        self.provider = 'deepseek'  # Set provider before super() to ensure correct initialization
>>>>>>> 857b66ed
        super().__init__(config_path, api_key)

class MistralAI(LLM):
    """
    MistralAI class for interacting with the Mistral language model.

    Attributes:
        provider_name (str): The name of the AI provider, set to 'mistral'.

    Methods:
        __init__(config_path: str, api_key: str) -> None:
            Initializes the MistralAI instance with the given configuration path and API key.
    """
<<<<<<< HEAD
    def __init__(self, config_path: str, api_key: str) -> None:
        self.provider = 'mistral'
        super().__init__(config_path, api_key)
    
class GoogleGemini(LLM):
    """
    GoogleGemini is a specialized class for interacting with Google's Gemini models
    through their OpenAI-compatible interface.
    
    This class uses a provider-based approach to interact with Google's Gemini models.
    """
    def __init__(self, config_path: str, api_key: str) -> None:
        """Initialize with Google-specific settings"""
        # Set provider before super() to ensure correct initialization
        self.provider = 'google'
        super().__init__(config_path, api_key)


class AnthropicAI(LLM):
    """
    AnthropicAI class for interacting with Anthropic's Claude models.
    
    This is a wrapper that uses the OpenAI-compatible API endpoint for Claude
    while abstracting away the provider-specific details.
    
    Attributes:
        provider (str): The name of the AI provider, set to 'anthropic'.
    
    Methods:
        __init__(config_path: str, api_key: str) -> None:
            Initializes the AnthropicAI instance with the given configuration path and API key.
    """
    
    # Real-time query keywords - similar to other models
    real_time_keywords = [
        # Weather and natural phenomena
        "weather", "forecast", "temperature", "humidity", "precipitation", "rain", "snow", "storm", 
        "hurricane", "tornado", "earthquake", "tsunami", "typhoon", "cyclone", "flood", "drought", 
        "wildfire", "air quality", "pollen", "uv index", "sunrise", "sunset", "climate",
        
        # News and current events
        "news", "headline", "latest", "breaking", "current", "recent", "today", "yesterday",
        "this week", "this month", "ongoing", "developing", "situation", "event", "incident", 
        "announcement", "press release", "update", "coverage", "report", "bulletin", "fixture",
        
        # Sports and entertainment
        "score", "game", "match", "tournament", "championship", "playoff", "standings", 
        "leaderboard", "box office", "premiere", "release", "concert", "performance", 
        "episode", "ratings", "award", "nominations", "season", "show", "event",
        
        # Time-specific queries
        "now", "currently", "present", "moment", "tonight", "this morning", "this afternoon", 
        "this evening", "upcoming", "soon", "shortly", "imminent", "expected", "anticipated", 
        "scheduled", "real-time", "live", "happening", "occurring", "next"
    ]
    
    def __init__(self, config_path: str, api_key: str) -> None:
        """
        Initialize the AnthropicAI instance.
        
        Args:
            config_path (str): Path to YAML configuration file
            api_key (str): Anthropic API key
        """
        self.provider = 'anthropic'
        super().__init__(config_path, api_key)
        
        # For backward compatibility, we'll use the OpenAI client since 
        # we're assuming an OpenAI-compatible endpoint for Anthropic
        self.client = OpenAI(
            api_key=self.api_key,
            base_url=self.base_url or "https://api.anthropic.com/v1"
        )
    
    def _prepare_standard_completion_params(self, messages):
        """
        Override to prepare parameters compatible with Anthropic's API requirements.
        
        Args:
            messages (list): Message objects.
            
        Returns:
            dict: Parameters for API request with Anthropic-specific adjustments.
        """
        params = {
            "model": self.model,
            "messages": messages,
            "temperature": self.temperature,
            "max_tokens": self.max_tokens,
            "top_p": self.top_p,
        }
        
        # Only add stop parameter if it contains actual stop sequences
        if self.stop_sequences and len(self.stop_sequences) > 0:
            params["stop"] = self.stop_sequences
            
        return params
=======
    def __init__(self, config_path: str, api_key: str) -> None:
        self.provider = 'mistral'  # Set provider before super() to ensure correct initialization
        super().__init__(config_path, api_key)

class GoogleGemini(LLM):
    """
    GoogleGemini is a specialized class for interacting with Google's Gemini models
    through their OpenAI-compatible interface.

    Attributes:
        provider_name (str): The name of the AI provider, set to 'google'.

    Methods:
        __init__(config_path: str, api_key: str) -> None:
            Initializes the GoogleGemini instance with the given configuration path and API key.
    """
    def __init__(self, config_path: str, api_key: str) -> None:
        """Initialize with Google-specific settings"""
        # Set provider before super() to ensure correct initialization
        self.provider = 'google'
        super().__init__(config_path, api_key)
>>>>>>> 857b66ed
<|MERGE_RESOLUTION|>--- conflicted
+++ resolved
@@ -1,15 +1,8 @@
 from yamllm.core.parser import parse_yaml_config, YamlLMConfig
 from yamllm.memory import ConversationStore, VectorStore
 from openai import OpenAI, OpenAIError
-<<<<<<< HEAD
 from typing import Optional, Dict, Any, Union, Type, List
 import os
-=======
-from typing import Optional, Dict, Any, Callable, TypeVar, cast
-import os
-import time
-from typing import List
->>>>>>> 857b66ed
 import logging
 import dotenv
 import json
@@ -147,7 +140,6 @@
         self.max_requests_per_minute = self.config.safety.max_requests_per_minute
         self.sensitive_keywords = self.config.safety.sensitive_keywords
 
-<<<<<<< HEAD
         # Initialize provider client
         self.provider_client = self._initialize_provider()
 
@@ -155,22 +147,6 @@
         self.embedding_client = OpenAI(
             api_key=os.environ.get("OPENAI_API_KEY") or self.api_key,
         )
-=======
-        # Initialize the provider using the factory
-        self.provider = ProviderFactory.create_provider(
-            provider_name=self.provider_name,
-            api_key=self.api_key,
-            model=self.model,
-            base_url=self.base_url,
-            logger=self.logger,
-            tools=self.tools,
-            tools_enabled=self.tools_enabled
-        )
-
-        # For backward compatibility
-        self.client = self.provider.client if hasattr(self.provider, 'client') else None
-        self.embedding_client = self.provider.embedding_client if hasattr(self.provider, 'embedding_client') else None
->>>>>>> 857b66ed
 
         # Initialize memory and vector store if enabled
         self.memory = None
@@ -249,17 +225,13 @@
             Exception: If there is an error creating the embedding.
         """
         try:
-<<<<<<< HEAD
             # For OpenAI and compatible providers, use the provider's embedding method
             if hasattr(self.provider_client, 'create_embedding'):
                 return self.provider_client.create_embedding(text, "text-embedding-3-small")
             
             # Fallback to OpenAI embeddings for other providers
             response = self.embedding_client.embeddings.create(
-=======
-            response = self._make_api_call(
-                self.embedding_client.embeddings.create,
->>>>>>> 857b66ed
+
                 input=text,
                 model="text-embedding-3-small"
             )
@@ -406,43 +378,12 @@
 
         return messages
 
-<<<<<<< HEAD
-=======
-    def _prepare_standard_completion_params(self, messages):
-        """
-        Prepare standard completion parameters that should work across providers.
-
-        Args:
-            messages (list): Message objects.
-
-        Returns:
-            dict: Parameters for API request.
-        """
-        # Convert messages to the standardized format
-        standardized_messages = [
-            Message(role=msg["role"], content=msg["content"], name=msg.get("name"))
-            for msg in messages
-        ]
-
-        return self.provider.prepare_completion_params(
-            messages=standardized_messages,
-            temperature=self.temperature,
-            max_tokens=self.max_tokens,
-            top_p=self.top_p,
-            stop_sequences=self.stop_sequences
-        )
-
->>>>>>> 857b66ed
     def _prepare_tools(self):
         """
         Prepare tool definitions for the API call.
 
         Returns:
-<<<<<<< HEAD
             list: List of tool definitions in the format expected by the provider
-=======
-            list: List of standardized tool definitions
->>>>>>> 857b66ed
         """        
         # Map tool names to their respective classes
         tool_classes = {
@@ -604,22 +545,11 @@
             is_real_time_query = False
             last_user_msg = next((m["content"] for m in reversed(messages) if m["role"] == "user"), "")
             
-<<<<<<< HEAD
             # Extract just the user's question without any context annotations
             actual_query = last_user_msg.split("\nRelevant context from previous conversations:")[0].strip()
             
             if any(keyword in actual_query.lower() for keyword in self.real_time_keywords) and "web_search" in self.tools:
                 is_real_time_query = True
-=======
-            if tools_param:
-                preview_params["tools"] = tools_param
-                preview_params["tool_choice"] = "auto"
-                
-            preview_response = self._make_api_call(
-                self.client.chat.completions.create,
-                **preview_params
-            )
->>>>>>> 857b66ed
             
             if is_real_time_query and tools_param:
                 # Use non-streaming for real-time queries
@@ -666,16 +596,9 @@
                 self.logger.warning(f"Preview request failed: {str(e)}")
                 # Fall back to streaming without tool detection
                 return self._handle_streaming_response(messages)
-<<<<<<< HEAD
                 
         except Exception as e:
             self.logger.warning(f"Tool detection request failed: {str(e)}")
-=======
-              
-        except Exception as e:
-            self.logger.warning(f"Streaming with tool detection failed: {str(e)}")
-            # Fall back to streaming without tool detection
->>>>>>> 857b66ed
             return self._handle_streaming_response(messages)
 
     def _handle_streaming_response(self, messages):
@@ -689,7 +612,6 @@
             str: Concatenated response text
         """
         try:
-<<<<<<< HEAD
             # Use the provider client to get a streaming response
             response = self.provider_client.get_streaming_completion(
                 messages=messages,
@@ -698,22 +620,6 @@
                 max_tokens=self.max_tokens,
                 top_p=self.top_p,
                 stop_sequences=self.stop_sequences if self.stop_sequences else None
-=======
-            # Convert messages to the standardized format
-            standardized_messages = [
-                Message(role=msg["role"], content=msg["content"], name=msg.get("name"))
-                for msg in messages
-            ]
-
-            # Get parameters for the API request
-            params = self._prepare_standard_completion_params(messages)
-
-            params["stream"] = True
-            
-            response = self._make_api_call(
-                self.client.chat.completions.create,
-                **params
->>>>>>> 857b66ed
             )
             
             console = Console()
@@ -751,11 +657,6 @@
                             live.update(md)
             
             return response_text
-<<<<<<< HEAD
-            
-=======
-
->>>>>>> 857b66ed
         except Exception as e:
             self.logger.error(f"Streaming error: {str(e)}")
             raise Exception(f"Error getting streaming response: {str(e)}")
@@ -788,7 +689,6 @@
         Returns:
             str: Response text.
         """
-<<<<<<< HEAD
         try:
             # Check for real-time queries that might benefit from direct tool execution
             is_real_time_query = False
@@ -799,37 +699,18 @@
             
             if any(keyword in actual_query.lower() for keyword in self.real_time_keywords) and "web_search" in self.tools:
                 is_real_time_query = True
-=======
-
-        try:            
-            # Prepare API call parameters
-            completion_params = self._prepare_standard_completion_params(messages)
->>>>>>> 857b66ed
             
             if is_real_time_query and tools_param and self.tools_enabled:
                 # Directly execute web search for real-time queries
                 console = Console()
                 console.print("\n[yellow]Using tools to answer this real-time question...[/yellow]")
                 
-<<<<<<< HEAD
                 # Create a web search directly
                 web_search = WebSearch()
                 web_search_args = {
                     "query": actual_query,
                     "max_results": 5
                 }
-=======
-            response = self._make_api_call(
-                self.client.chat.completions.create,
-                **completion_params
-            )
-                       
-            # Check if the model wants to use a tool
-            if tools_param and hasattr(response.choices[0].message, "tool_calls") and response.choices[0].message.tool_calls:
-                return self._process_tool_calls(messages, response.choices[0].message)
-            else:
-                response_text = response.choices[0].message.content
->>>>>>> 857b66ed
                 
                 console.print("\n[bold yellow]Tool Call Requested:[/bold yellow]")
                 console.print("[yellow]Function:[/yellow] web_search")
@@ -948,11 +829,6 @@
     def _process_tool_calls(self, messages, model_message, max_iterations=5):
         """
         Process tool calls from the model and get the final response.
-<<<<<<< HEAD
-        
-=======
-
->>>>>>> 857b66ed
         Args:
             messages (list): List of message objects.
             model_message: The model's message containing tool calls.
@@ -961,7 +837,6 @@
         Returns:
             str: Final response text.
         """
-<<<<<<< HEAD
         if max_iterations <= 0:
             return "Maximum tool call iterations reached. Unable to complete the request."
             
@@ -1055,36 +930,6 @@
                     if tool_calls:
                         # Process the tool calls with our standard method
                         return self._process_tool_calls(messages, {"content": next_response.get("content", ""), "tool_calls": tool_calls}, max_iterations - 1)
-=======
-        # Convert messages to the standardized format
-        standardized_messages = [
-            Message(role=msg["role"], content=msg["content"], name=msg.get("name"))
-            for msg in messages
-        ]
-
-        # Define a function to execute tools that will be passed to the provider
-        def execute_tool_func(tool_name, tool_args):
-            return self._execute_tool(tool_name, tool_args)
-
-        # Use the provider's implementation
-        try:
-            # For Google, filter out any messages with null content
-            if self.provider == 'google':
-                clean_messages = [m for m in messages if m.get("content") is not None]
-                for i, m in enumerate(clean_messages):
-                    # Ensure content is always a string, never None
-                    if m.get("content") is None:
-                        clean_messages[i]["content"] = ""
-                    
-                params = self._prepare_standard_completion_params(clean_messages)
-            else:
-                params = self._prepare_standard_completion_params(messages)
-                
-            next_response = self._make_api_call(
-                self.client.chat.completions.create,
-                **params
-            )
->>>>>>> 857b66ed
             
             # We have our final text response - extract based on provider
             if self.provider.lower() == "openai":
@@ -1104,9 +949,7 @@
             return response_text
                 
         except Exception as e:
-            self.logger.error(f"Error processing tool calls: {str(e)}")
-<<<<<<< HEAD
-            
+            self.logger.error(f"Error processing tool calls: {str(e)}")           
             # Attempt to create a direct response based on the tool results
             try:
                 # Collect the tool results we already have
@@ -1145,9 +988,6 @@
                 response_text = "I encountered a technical issue while processing the tool results. Please try your question again or phrase it differently."
                 console.print("\nAI:" + response_text, style="green")
                 return response_text
-=======
-            raise Exception(f"Error processing tool calls: {str(e)}")
->>>>>>> 857b66ed
 
     def _execute_tool(self, tool_name, tool_args):
         """
@@ -1413,11 +1253,8 @@
         api_key (str): The API key for accessing OpenAI's services.
     """
     def __init__(self, config_path: str, api_key: str) -> None:
-<<<<<<< HEAD
+
         self.provider = "openai"
-=======
-        self.provider = "openai"  # Set provider before super() to ensure correct initialization
->>>>>>> 857b66ed
         super().__init__(config_path, api_key)
 
 class DeepSeek(LLM):
@@ -1438,11 +1275,8 @@
             api_key (str): The API key for authentication.
         """
     def __init__(self, config_path: str, api_key: str) -> None:
-<<<<<<< HEAD
+
         self.provider = 'deepseek'
-=======
-        self.provider = 'deepseek'  # Set provider before super() to ensure correct initialization
->>>>>>> 857b66ed
         super().__init__(config_path, api_key)
 
 class MistralAI(LLM):
@@ -1456,7 +1290,7 @@
         __init__(config_path: str, api_key: str) -> None:
             Initializes the MistralAI instance with the given configuration path and API key.
     """
-<<<<<<< HEAD
+
     def __init__(self, config_path: str, api_key: str) -> None:
         self.provider = 'mistral'
         super().__init__(config_path, api_key)
@@ -1553,27 +1387,4 @@
         if self.stop_sequences and len(self.stop_sequences) > 0:
             params["stop"] = self.stop_sequences
             
-        return params
-=======
-    def __init__(self, config_path: str, api_key: str) -> None:
-        self.provider = 'mistral'  # Set provider before super() to ensure correct initialization
-        super().__init__(config_path, api_key)
-
-class GoogleGemini(LLM):
-    """
-    GoogleGemini is a specialized class for interacting with Google's Gemini models
-    through their OpenAI-compatible interface.
-
-    Attributes:
-        provider_name (str): The name of the AI provider, set to 'google'.
-
-    Methods:
-        __init__(config_path: str, api_key: str) -> None:
-            Initializes the GoogleGemini instance with the given configuration path and API key.
-    """
-    def __init__(self, config_path: str, api_key: str) -> None:
-        """Initialize with Google-specific settings"""
-        # Set provider before super() to ensure correct initialization
-        self.provider = 'google'
-        super().__init__(config_path, api_key)
->>>>>>> 857b66ed
+        return params