--- conflicted
+++ resolved
@@ -1,12 +1,7 @@
 from yamllm.core.parser import parse_yaml_config, YamlLMConfig
 from yamllm.memory import ConversationStore, VectorStore
-<<<<<<< HEAD
 from openai import OpenAI, OpenAIError
 from typing import Optional, Dict, Any, Callable, TypeVar, cast
-=======
-from openai import OpenAIError
-from typing import Optional, Dict, Any
->>>>>>> 3d9f9f33
 import os
 import time
 from typing import List
@@ -180,16 +175,13 @@
             Exception: If there is an error creating the embedding.
         """
         try:
-<<<<<<< HEAD
             response = self._make_api_call(
                 self.embedding_client.embeddings.create,
                 input=text,
                 model="text-embedding-3-small"
             )
             return response.data[0].embedding
-=======
-            return self.provider.create_embedding(text)
->>>>>>> 3d9f9f33
+
         except Exception as e:
             self.logger.error(f"Error creating embedding: {str(e)}")
             raise Exception(f"Error creating embedding: {str(e)}")
@@ -521,7 +513,6 @@
             str: Response text.
         """
         try:
-<<<<<<< HEAD
             # Make a low-token request to see if the model will use tools
             preview_params = self._prepare_standard_completion_params(messages)
             preview_params["max_tokens"] = 10  # Just enough to detect tool usage
@@ -545,23 +536,7 @@
             else:
                 # Model doesn't need tools, use streaming
                 return self._handle_streaming_response(messages)
-=======
-            # Convert messages to the standardized format
-            standardized_messages = [
-                Message(role=msg["role"], content=msg["content"], name=msg.get("name"))
-                for msg in messages
-            ]
-
-            # Get parameters for the API request
-            params = self._prepare_standard_completion_params(messages)
-
-            # Use the provider's implementation
-            return self.provider.handle_streaming_with_tool_detection(
-                messages=standardized_messages,
-                params=params,
-                tools=tools_param
-            )
->>>>>>> 3d9f9f33
+              
         except Exception as e:
             self.logger.warning(f"Streaming with tool detection failed: {str(e)}")
             # Fall back to streaming without tool detection
@@ -586,7 +561,7 @@
 
             # Get parameters for the API request
             params = self._prepare_standard_completion_params(messages)
-<<<<<<< HEAD
+
             params["stream"] = True
             
             response = self._make_api_call(
@@ -606,14 +581,7 @@
                         live.update(md)
 
             return response_text
-=======
-
-            # Use the provider's implementation
-            return self.provider.handle_streaming_response(
-                messages=standardized_messages,
-                params=params
-            )
->>>>>>> 3d9f9f33
+
         except Exception as e:
             self.logger.error(f"Streaming error: {str(e)}")
             raise Exception(f"Error getting streaming response: {str(e)}")
@@ -629,7 +597,7 @@
         Returns:
             str: Response text.
         """
-<<<<<<< HEAD
+
         try:            
             # Prepare API call parameters
             completion_params = self._prepare_standard_completion_params(messages)
@@ -660,31 +628,6 @@
                     
                 return response_text
                 
-=======
-        try:
-            # Convert messages to the standardized format
-            standardized_messages = [
-                Message(role=msg["role"], content=msg["content"], name=msg.get("name"))
-                for msg in messages
-            ]
-
-            # Get parameters for the API request
-            params = self._prepare_standard_completion_params(messages)
-
-            # Use the provider's implementation
-            response = self.provider.handle_non_streaming_response(
-                messages=standardized_messages,
-                params=params,
-                tools=tools_param
-            )
-
-            # If the response is a model message with tool calls, process them
-            if hasattr(response, 'tool_calls') and response.tool_calls:
-                return self._process_tool_calls(messages, response)
-
-            return response
-
->>>>>>> 3d9f9f33
         except Exception as e:
             self.logger.error(f"Non-streaming error: {str(e)}")
             raise Exception(f"Error getting non-streaming response: {str(e)}")
@@ -713,7 +656,6 @@
 
         # Use the provider's implementation
         try:
-<<<<<<< HEAD
             # For Google, filter out any messages with null content
             if self.provider == 'google':
                 clean_messages = [m for m in messages if m.get("content") is not None]
@@ -750,14 +692,6 @@
                     
                 return response_text
                 
-=======
-            return self.provider.process_tool_calls(
-                messages=standardized_messages,
-                model_message=model_message,
-                execute_tool_func=execute_tool_func,
-                max_iterations=max_iterations
-            )
->>>>>>> 3d9f9f33
         except Exception as e:
             self.logger.error(f"Error processing tool calls: {str(e)}")
             raise Exception(f"Error processing tool calls: {str(e)}")
